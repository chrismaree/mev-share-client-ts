{
  "name": "@flashbots/matchmaker-ts",
  "version": "0.7.3",
  "description": "Matchmaker client library for Flashbots mev-share.",
  "main": "build/index.js",
  "repository": "https://github.com/flashbots/matchmaker-ts",
  "author": "zeroXbrock",
  "license": "MIT",
  "dependencies": {
    "async-mutex": "^0.4.0",
    "axios": "^1.3.4",
    "ethers": "^6.5.1",
    "eventsource": "^2.0.2"
  },
  "devDependencies": {
    "@types/eventsource": "^1.1.11",
    "@types/node": "^18.14.4",
    "@typescript-eslint/eslint-plugin": "^5.56.0",
    "@typescript-eslint/parser": "^5.56.0",
    "dotenv": "^16.0.3",
    "eslint": "^8.36.0",
    "eslint-plugin-tsdoc": "^0.2.17",
    "release-it": "^15.8.0",
    "ts-node": "^10.9.1",
    "typescript": "^4.9.5"
  },
  "scripts": {
    "build": "tsc",
    "test": "echo \"no test specified\" && exit 0",
    "lint": "eslint src/*.ts src/**/*.ts",
    "example.tx": "ts-node src/examples/sendTx.ts",
    "example.backrun": "ts-node src/examples/sendBackrunBundle.ts",
<<<<<<< HEAD
    "example.history": "ts-node src/examples/historicalStreamData.ts"
=======
    "example.composableBundle": "ts-node src/examples/sendComposableBundle.ts"
>>>>>>> 12801666
  }
}<|MERGE_RESOLUTION|>--- conflicted
+++ resolved
@@ -28,12 +28,9 @@
     "build": "tsc",
     "test": "echo \"no test specified\" && exit 0",
     "lint": "eslint src/*.ts src/**/*.ts",
-    "example.tx": "ts-node src/examples/sendTx.ts",
     "example.backrun": "ts-node src/examples/sendBackrunBundle.ts",
-<<<<<<< HEAD
-    "example.history": "ts-node src/examples/historicalStreamData.ts"
-=======
-    "example.composableBundle": "ts-node src/examples/sendComposableBundle.ts"
->>>>>>> 12801666
+    "example.composableBundle": "ts-node src/examples/sendComposableBundle.ts",
+    "example.history": "ts-node src/examples/historicalStreamData.ts",
+    "example.tx": "ts-node src/examples/sendTx.ts"
   }
 }